--- conflicted
+++ resolved
@@ -10,18 +10,16 @@
 
 if [ ! -d ${PYTHONV} ]; then
     FILE=spectrocrunch.travis.python${PYTHONV}.tgz
-<<<<<<< HEAD
-    LINK1=https://transfer.sh/fGRlO/$FILE
-=======
     LINK1=https://transfer.sh/12avMO/$FILE
->>>>>>> d963aa92
     LINK2=http://ftp.esrf.fr/tmp/$FILE
 
     # Download to cache folder
     cd $CACHED_FOLDER
+    ls -all
     if [ ! -f $FILE ]; then
         echo "Download pre-build libraries ..."
         wget ${LINK1}
+        ls -all
         if [ -f $FILE ]; then
             wget ${LINK2}
         fi
@@ -32,21 +30,11 @@
         echo "Unpack pre-build libraries ..."
         tar -xzf $FILE -C $BUILD_FOLDER
     fi
-<<<<<<< HEAD
     
     cd $BUILD_FOLDER
-    
-    if [ -d ${PYTHONV} ]; then
-        echo "Pre-build libraries:"
-        ls ${PYTHONV}
-    else
-        echo "No pre-build libraries"
-    fi
-=======
 fi
 
 # List pre-build libraries
-cd $BUILD_FOLDER
 ls -all
     
 if [ -d ${PYTHONV} ]; then
@@ -54,5 +42,4 @@
     ls ${PYTHONV}
 else
     echo "No pre-build libraries"
->>>>>>> d963aa92
 fi
