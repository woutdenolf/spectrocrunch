#!/bin/bash
# 
# make helpers
# 

SCRIPT_ROOT="$( cd "$( dirname "${BASH_SOURCE[0]}" )" && pwd )"
source ${SCRIPT_ROOT}/funcs.sh


# ============require_new_version============
# Description: a new version is required when current < required
# Usage: [[ $(require_new_version currentversion requiredversion) ]]
function require_new_version()
{
    local currentv=${1}
    local requiredv=${2}

    if [[ ${currentv} == 0 || -z ${currentv} ]]; then
        echo true # does not exist
        return
    fi

    if [[ -z ${requiredv} ]]; then
        echo false # no specific version required
        return
    fi

    dpkg --compare-versions ${currentv} "lt" ${requiredv}
    if [[ $? == 0 ]]; then
        echo true # current < required
    else
        echo false # current >= required
    fi
}


# ============require_new_version_strict============
# Description: a new version is required when current != required (common depth)
# Usage: [[ $(require_new_version_strict currentversion requiredversion) ]]
function require_new_version_strict()
{
    local currentv=${1}
    local requiredv=${2}

    if [[ ${currentv} == 0 ]]; then
        echo true # does not exist
        return
    fi

    if [[ -z ${requiredv} ]]; then
        echo false # no specific version required
        return
    fi

    # Same version depth
    local n=$(nchar_occurence ${currentv} .)
    local nreq=$(nchar_occurence ${requiredv} .)
    if [[ ${nreq} -lt ${n} ]];then
        n=${nreq}
    fi
    n=$((n+1))
    currentv=$(echo ${currentv} | grep -o -E "[0-9]+" | head -${n})
    requiredv=$(echo ${requiredv} | grep -o -E "[0-9]+" | head -${n})
    
    currentv=$(echo ${currentv})
    requiredv=$(echo ${requiredv})
    currentv=${currentv// /.}
    requiredv=${requiredv// /.}

    # Compare
    dpkg --compare-versions "${currentv}" "eq" "${requiredv}"
    if [[ $? == 0 ]]; then
        echo false # current == required
    else
        echo true # current != required
    fi
}


# ============get_local_version============
# Description: 
# Usage: version=$(get_local_version requiredversion)
function get_local_version()
{
    local requiredv=${1}

    for dirname in $(ls -d */ | sort -V); do
        local version=$(echo ${dirname} | grep -E -o "[0-9\.]+[0-9]")
        if [[ $(require_new_version ${version} ${requiredv}) == false ]]; then
            echo ${version}
            return
        fi
    done
}


# ============get_local_version_strict============
# Description: 
# Usage: version=$(get_local_version_strict requiredversion)
function get_local_version_strict()
{
    local requiredv=${1}

    for dirname in $(ls -d */ | sort -V); do
        local version=$(echo ${dirname} | grep -E -o "[0-9\.]+[0-9]")
        if [[ $(require_new_version_strict ${version} ${requiredv}) == false ]]; then
            echo ${version}
            return
        fi
    done
}


# ============easymake_prefix============
# Description: 
# Usage: easymake_prefix xraylib 3.3.0
function easymake_prefix()
{
    local program=${1}
    local version=${2}
    echo $(project_opt)/${program}/${version}
}


# ============easymake_prefixstr============
# Description: 
# Usage: easymake_prefixstr xraylib 3.3.0
function easymake_prefixstr()
{
    local program=${1}
    local version=${2}
    echo $(project_optstr)/${program}/${version}
}


# ============mmakeinstall============
# Description: Execute make install
# Usage: mmakeinstall pkgname-version
function mmakeinstall()
{
    local name=${1}
    if [[ -z ${name} ]];then
        name=$(randomstring 6)
    fi
    if [[ $(install_systemwide) == true ]]; then
        if [[ $(cmdexists "checkinstall") == true ]]; then    
            sudo -E checkinstall -y --pkgname "${name}-checkinstall"
            dpkg -l ${name}-checkinstall
            echo "Remove with \"dpkg -r ${name}-checkinstall\""
        else
            sudo -E make install -s
        fi
    else
        make install -s
    fi
}


# ============mmakepack============
# Description: Execute make install
# Usage: mmakepack pkgname-version
function mmakepack()
{
    local name=${1}
    if [[ -z ${name} ]];then
        name=$(randomstring 6)
    fi
    checkinstall -y --pkgname "${name}-checkinstall" --install=no
}


# ============mdpkg_install============
# Description: dpkg without prompt
# Usage: mdpkg_install package.deb ${prefix}
function mdpkg_install()
{
    local package="$1"
    local prefix="$2"
    local extension=${package: -4}
    if [[ ${extension} == ".deb" ]]; then
        if [[ $(install_systemwide) == true ]]; then
            sudo -E dpkg -i ${package}
        else
            dpkg -x ${package} ${prefix}
        fi
    elif [[ ${extension} == ".rpm" ]]; then
        if [[ $(install_systemwide) == true ]]; then
            sudo -E rpm -i ${package}
        else
            local restorewd=$(pwd)
            cd ${prefix}
            rpm2cpio "${restorewd}/${package}" | cpio -id
            cd ${restorewd}
        fi
    else
        echo "Skip ${package} installation (unknown package extension)"
    fi
}


# ============cprint_makeenv============
# Description: 
# Usage: 
function cprint_makeenv()
{
    cprint "Binaries: PATH=${PATH}"
    cprint "Headers: CPATH=${CPATH}"
    cprint "Shared libraries: LD_LIBRARY_PATH=${LD_LIBRARY_PATH}"
    cprint "Static libraries: LIBRARY_PATH=${LIBRARY_PATH}"
    cprint "Library metadata: PKG_CONFIG_PATH=${PKG_CONFIG_PATH}"
}


# ============removelocal_path============
# Description: 
# Usage: 
function removelocal_path()
{
    local _path=${1}
    while [[ "${_path: -1}" == ":" ]];do
        _path=${_path::-1}
    done
    while [[ "${_path:0:1}" == ":" ]];do
        _path=${_path:1}
    done
    echo ${_path}
}


# ============makeenv_removelocal============
# Description: 
# Usage: 
function makeenv_removelocal()
{
    export PATH=$(removelocal_path ${PATH})
    export CPATH=$(removelocal_path ${CPATH})
    export LD_LIBRARY_PATH=$(removelocal_path ${LD_LIBRARY_PATH})
    export LIBRARY_PATH=$(removelocal_path ${LIBRARY_PATH})
    export PKG_CONFIG_PATH=$(removelocal_path ${PKG_CONFIG_PATH})
}


# ============makeenv_removelocal============
# Description: 
# Usage: 
function easymake_makeenv()
{
    local program=${1}
    local version=${2}
    local prefix=$(easymake_prefix ${program} ${version})
    local prefixstr=$(easymake_prefixstr ${program} ${version})

    addProfile $(project_resource) "# Installed ${program}: ${prefixstr}"
    if [[ -d "${prefix}/bin/${program}" ]];then
        addBinPath "${prefix}/bin/${program}"
        addBinPathProfile $(project_resource) "${prefixstr}/bin/${program}"
    else
        addBinPath "${prefix}/bin"
        addBinPathProfile $(project_resource) "${prefixstr}/bin"
    fi
    if [[ -d "${prefix}/lib/${program}" ]];then
        addLibPath "${prefix}/lib/${program}"
        addLibPathProfile $(project_resource) "${prefixstr}/lib/${program}"
    else
        addLibPath "${prefix}/lib"
        addLibPathProfile $(project_resource) "${prefixstr}/lib"
    fi
    if [[ -d "${prefix}/include/${program}" ]];then
        addInclPath "${prefix}/include/${program}"
        addInclPathProfile $(project_resource) "${prefixstr}/include/${program}"
    else
        addInclPath "${prefix}/include"
        addInclPathProfile $(project_resource) "${prefixstr}/include"
    fi
    if [[ -d "${prefix}/lib/${program}/pkgconfig" ]];then
        addPkgConfigPath "${prefix}/lib/${program}/pkgconfig"
        addPkgConfigPathProfile $(project_resource) "${prefixstr}/lib/${program}/pkgconfig"
    else
        addPkgConfigPath "${prefix}/lib/pkgconfig"
        addPkgConfigPathProfile $(project_resource) "${prefixstr}/lib/pkgconfig"
    fi
}


# ============easymake_configure============
# Description: 
# Usage: 
function easymake_configure()
{
    local program=${1}
    local version=${2}
    local cfgparams="${@:3}"
    local prefix=$(easymake_prefix ${program} ${version})

    if [[ -e "Makefile" ]]; then
        cprint "Configure ${program} (${version}): already configured."
        cprint " --prefix=\"${prefix}\" ${cfgparams}"
    else
        cprint "Configure ${program} (${version}) with options:"
        cprint " --prefix=\"${prefix}\" ${cfgparams}" 
        
        # In case configure file does not exist
        if [[ ! -f "../configure" && -f "../configure.ac" ]]; then
            cd ..
            libtoolize --force
            aclocal
            autoheader
            automake --force-missing --add-missing
            autoconf
            cd build
        fi
        # Configure
        ../configure --help
        ../configure --prefix="${prefix}" ${cfgparams}
        
        if [[ $? != 0 ]]; then
            cerror "Configuring ${program} (${version}) failed"
            LD_LIBRARY_PATH=${keep_LD_LIBRARY_PATH}
            cd ${restorewd}
            return
        fi
    fi
}


# ============easymake_build============
# Description: 
# Usage: 
function easymake_build()
{
    local program=${1}
    local version=${2}
    make -s -j$(($(nproc)+1))
    return $?
}


# ============easymake_install============
# Description: 
# Usage: 
function easymake_install()
{
    local program=${1}
    local version=${2}
    local prefix=$(easymake_prefix ${program} ${version})
    mmakeinstall "${program}-${version}"
    #mmakepack ${prefix}
    #mdpkg_install *.deb ${prefix}
}


# ============easymake============
# Description: Execute typical configure/make/make install
#              Either directory program-version must exist
#              or file program-version.tar.gz (untar and remove)
# Usage: easymake xraylib 3.3.0 --enable-python --enable-python-integration ...
function easymake()
{
    local restorewd=$(pwd)
    local program=${1}
    local version=${2}
    local cfgparams="${@:3}"
    local func_configure="${program}_configure"
    local func_build="${program}_build"
    local func_install="${program}_install"
    local func_post="${program}_post"
    local prefix=$(easymake_prefix ${program} ${version})
    cfgparams=$(eval echo ${cfgparams})

    local base=${program}-${version}
    if [[ ! -d ${base} ]]; then
        mkdir -p ${base}
        tar -xzf ${base}.tar.gz -C ${base}
        while [[ $(ls ${base} -1 | wc -l) == 1 ]];do
            local _subdir=${base}/$(ls ${base} -1)
            mv ${_subdir}/* ${base}
            rm -r ${_subdir}
        done
        rm -f ${base}.tar.gz
    fi
    cd ${base}
    mkdir -p build
    cd build

    # Make sure destination exists
    echo mexec mkdir -p ${prefix}
    mexec mkdir -p ${prefix}
    
    # Remove local directory env paths
    makeenv_removelocal
    cprint_makeenv

    cprint "Configure ${program} (${version}) with options:"
    local prefix=$(easymake_prefix ${program} ${version})
    cfgparams=$(eval echo ${cfgparams})
    cprint "${cfgparams}"
    if [[ $(cmdexists ${func_configure}) == true ]];then
        eval ${func_configure} ${program} ${version} ${cfgparams}
    else
        easymake_configure ${program} ${version} ${cfgparams}
    fi

    cprint "Build ${program} (${version}) ..."
    if [[ $(cmdexists ${func_build}) == true ]];then
        eval ${func_build} ${program} ${version}
    else
        easymake_build ${program} ${version}
    fi
    if [[ $? != 0 ]]; then
        cerror "Building ${program} (${version}) failed"
        cd ${restorewd}
        return
    fi
    
    cprint "Install ${program} (${version}) ..."
    if [[ $(cmdexists ${func_install}) == true ]];then
        eval ${func_install} ${program} ${version}
    else
        easymake_install ${program} ${version}
    fi

    cprint "Set environment for ${program} (${version}) ..."
    if [[ $(cmdexists ${func_makeenv}) == true ]];then
        eval ${func_makeenv} ${program} ${version}
    else
<<<<<<< HEAD
        easymake_makeenv ${program} ${version}
=======
        addProfile $(project_resource) "# Installed ${program}: ${prefixstr}"
        if [[ -d "${prefix}/bin/${program}" ]];then
            addBinPath "${prefix}/bin/${program}"
            addBinPathProfile $(project_resource) "${prefixstr}/bin/${program}"
        else
            addBinPath "${prefix}/bin"
            addBinPathProfile $(project_resource) "${prefixstr}/bin"
        fi
        addLibPath "${prefix}/lib"
        addLibPathProfile $(project_resource) "${prefixstr}/lib"
        addLibPath "${prefix}/lib/${program}"
        addLibPathProfile $(project_resource) "${prefixstr}/lib/${program}"
        if [[ -d "${prefix}/include/${program}" ]];then
            addInclPath "${prefix}/include/${program}"
            addInclPathProfile $(project_resource) "${prefixstr}/include/${program}"
        else
            addInclPath "${prefix}/include"
            addInclPathProfile $(project_resource) "${prefixstr}/include"
        fi
        if [[ -d "${prefix}/lib/${program}/pkgconfig" ]];then
            addPkgConfigPath "${prefix}/lib/${program}/pkgconfig"
            addPkgConfigPathProfile $(project_resource) "${prefixstr}/lib/${program}/pkgconfig"
        else
            addPkgConfigPath "${prefix}/lib/pkgconfig"
            addPkgConfigPathProfile $(project_resource) "${prefixstr}/lib/pkgconfig"
        fi

>>>>>>> ade7f335
    fi

    cprint "Post installation ${program} (${version}) ..."
    if [[ $(cmdexists ${func_post}) == true ]];then
        eval ${func_post} ${program} ${version}
    fi
    
    cd ${restorewd}
}


# ============source_install============
# Description: Build and install with make
# Usage: source_install "xraylib" 3.3.0  --enable-python --enable-python-integration ...
#        Needs functions: xraylib_configure (optional)
#                         xraylib_latest
#                         xraylib_download
#                         xraylib_build_dependencies (optional)
function source_install()
{
    local program=${1}
    local rversion=${2}
    local restorewd=$(pwd)
    local func_latest="${program}_latest"
    local func_download="${program}_download"
    local func_deps="${program}_build_dependencies"
    local cfgparams="${@:3}"

    mkdir -p ${program}
    cd ${program}

    cprint "Determine ${program} version to be installed ..."
    local version=$(get_local_version)
    if [[ -z ${version} || $(require_new_version ${version} ${rversion}) ]]; then
        require_web_essentials
        version=$($func_latest ${rversion})
    fi
    
    if [[ -z ${version} ]];then
        version="master"
    fi

    local base=${program}-${version}
    if [[ $(dryrun) == false && ! -d ${base} ]]; then
        cprint "Download ${program} (${version}) ..."
        eval $func_download ${base}
    fi

    if [[ $(dryrun) == false ]]; then
        cd ${restorewd}
        eval $func_deps
        cd ${program}
        easymake ${program} ${version} ${cfgparams}
    fi

    cd ${restorewd}
}


# ============require_software============
# Description: Get the latest version
# Usage: require_software "swig" 3
#        Needs functions: swig_version
#                         swig_exists
#                         swig_system_install (optional)
#                         swig_source_install
#                         swig_run_dependencies (optional)
#                         swig_build_dependencies (optional)
#                         swig_configure (optional)
#                         swig_build (optional)
#                         swig_install (optional)
#                         swig_environment (optional)
#                         swig_post (optional)
#                         swig_latest
#                         swig_download
function require_software()
{
    local program=${1}
    local rversion=${2}
    cprintstart "Require ${program} ${rversion}"

    # Check version
    if [[ $(require_new_version $(${program}_version) ${rversion}) == false ]]; then
        cprint "${program} version $(${program}_version) will be used"
        cprintend "Require ${program} ${rversion}"
        return
    fi
    
    if [[ $(dryrun) == false ]]; then
        # Try system installation
        cprint "System install ${program} ${rversion} ..."
        eval ${program}_system_install ${rversion}

        # Check version
        if [[ $(require_new_version $(${program}_version) ${rversion}) == false ]]; then
            cprint "${program} version $(${program}_version) will be used"
            cprintend "Require ${program} ${rversion}"
            return
        fi

        # Run dependencies
        cprint "Install run dependencies of ${program} ${rversion} ..."
        eval ${program}_run_dependencies
    
        # Install from source
        cprint "Source install ${program} ${rversion} ..."
        eval ${program}_source_install ${rversion}
    fi

    # Check version
    if [[ $(require_new_version $(${program}_version) ${rversion}) == false ]]; then
        cprint "${program} version $(${program}_version) will be used"
    else
        local _exists
        if [[ $(cmdexists "${program}_exists") == true ]];then
            _exists=$(${program}_exists)
        else
            _exists=$(cmdexists ${program})
        fi
        if [[ ${_exists} == false ]]; then
            cerror "${program} is not installed"
        else
            cerror "${program} version $(${program}_version) will be used but ${rversion} is required"
        fi
    fi

    cprintend "Require ${program} ${rversion}"
}


# ============latest_version============
# Description: Get the latest version
# Usage: latest_version "swig_all_versions" 3
function latest_version()
{
    local lst=($(eval ${1}))
    local rversion=${2}

    # Last version when no version requested
    if [[ -z ${rversion} ]];then
        echo ${lst[-1]}
        return
    fi
    
    # Last version with the same base
    local _version=""
    for i in ${lst[@]}; do
        if [[ $(require_new_version ${i} ${rversion}) == false ]]; then
            if [[ ${i} == ${rversion} || ${i} =~ ${rversion}[^0-9] ]]; then
                _version=${i}
            fi
        fi
    done

    # Last version equal or better
    if [[ -z ${_version} ]];then
        for i in ${lst[@]}; do
            if [[ $(require_new_version ${i} ${rversion}) == false ]]; then
                _version=${i}
            fi
        done
    fi

    # Last version 
    if [[ -z ${_version} ]];then
        _version=${lst[-1]}
    fi

    echo ${_version}
}


# ============versions_from_site============
# Description: Get all releases from site
# Usage: versions_from_site "ftp://xmlsoft.org/libxslt" "libxslt-[0-9\.]+[0-9]\.tar\.gz$"
function versions_from_site()
{
    curl -slL ${1} | grep -E -o ${2} | grep -E -o "[0-9\.]+[0-9]" | sort --version-sort
}


# ============versions_from_github============
# Description: Get all releases on github
# Usage: versions_from_github "tschoonj" "easyRNG" "easyRNG-[0-9\.]+"
function versions_from_github()
{
    local header=""
    if [[ ! -z ${GITHUB_TOKEN} ]];then
        header="Authorization: token ${GITHUB_TOKEN}"
    fi
    curl -H "${header}" --silent "https://api.github.com/repos/${1}/${2}/tags" | grep -o -E "\"name\": \"${3}\"" | grep -E -o "[0-9\.]+[0-9]" | sort --version-sort
}
<|MERGE_RESOLUTION|>--- conflicted
+++ resolved
@@ -423,37 +423,7 @@
     if [[ $(cmdexists ${func_makeenv}) == true ]];then
         eval ${func_makeenv} ${program} ${version}
     else
-<<<<<<< HEAD
         easymake_makeenv ${program} ${version}
-=======
-        addProfile $(project_resource) "# Installed ${program}: ${prefixstr}"
-        if [[ -d "${prefix}/bin/${program}" ]];then
-            addBinPath "${prefix}/bin/${program}"
-            addBinPathProfile $(project_resource) "${prefixstr}/bin/${program}"
-        else
-            addBinPath "${prefix}/bin"
-            addBinPathProfile $(project_resource) "${prefixstr}/bin"
-        fi
-        addLibPath "${prefix}/lib"
-        addLibPathProfile $(project_resource) "${prefixstr}/lib"
-        addLibPath "${prefix}/lib/${program}"
-        addLibPathProfile $(project_resource) "${prefixstr}/lib/${program}"
-        if [[ -d "${prefix}/include/${program}" ]];then
-            addInclPath "${prefix}/include/${program}"
-            addInclPathProfile $(project_resource) "${prefixstr}/include/${program}"
-        else
-            addInclPath "${prefix}/include"
-            addInclPathProfile $(project_resource) "${prefixstr}/include"
-        fi
-        if [[ -d "${prefix}/lib/${program}/pkgconfig" ]];then
-            addPkgConfigPath "${prefix}/lib/${program}/pkgconfig"
-            addPkgConfigPathProfile $(project_resource) "${prefixstr}/lib/${program}/pkgconfig"
-        else
-            addPkgConfigPath "${prefix}/lib/pkgconfig"
-            addPkgConfigPathProfile $(project_resource) "${prefixstr}/lib/pkgconfig"
-        fi
-
->>>>>>> ade7f335
     fi
 
     cprint "Post installation ${program} (${version}) ..."
