--- conflicted
+++ resolved
@@ -389,11 +389,7 @@
         if scene is not None:
             self.register(scene)
 
-<<<<<<< HEAD
-        Item.updatedata(self,**kwargs)
-=======
         Item._updatedata(self,**kwargs)
->>>>>>> e5d25753
 
     def _stringrepr(self):
         return "{} {}".format(type(self).__name__,id(self))
@@ -408,7 +404,7 @@
             logger.warning("Item settings are not applied (provide a scene)")
     
     def updatedata(self,**kwargs):
-        Image._updatedata(self,**kwargs)
+        Item._updatedata(self,**kwargs)
     
     def register(self,scene):
         scene.register(self)
@@ -668,11 +664,8 @@
                   "legendposition":"RT",\
                   "channels":None,\
                   "colorbar":False,\
-<<<<<<< HEAD
-                  "compositions":{}}
-=======
+                  "compositions":{},\
                   "title":None}
->>>>>>> e5d25753
         
     def datarange(self,dataaxis,border=False):
         lim = self.scene.datatransform(self.lim[dataaxis],dataaxis)
@@ -802,7 +795,6 @@
         x = scene.xmagnitude(x)
         y = scene.ymagnitude(y)
         
-<<<<<<< HEAD
         # Legend
         xlabel,ylabel,dx,dy,horizontalalignment,verticalalignment = self.labelxy
         
@@ -811,8 +803,6 @@
             for name,comp in settings["compositions"].items():
                 compositions.append(self.compositioncolor(name,comp,vmin,vmax))
         
-=======
->>>>>>> e5d25753
         # Create/update objects
         items = self.sceneitems
         newitems = OrderedDict()
@@ -876,14 +866,12 @@
             if nchannels>3:
                 colors.extend([None]*(nchannels-3))
             colors = colors[0:nchannels]
-<<<<<<< HEAD
-        
+
         for name,value,color in compositions:
             if name not in labels:
                 labels.append(name)
                 colors.append(color)
-=======
-            
+
         # Legend
         off = -1
         off = self.addlegend(scene,settings,items,newitems,[settings["title"]],[settings["color"]],off=off)
@@ -897,7 +885,6 @@
         kwargs = {k:settings[k] for k in ["color","alpha"]}
         kwargs["horizontalalignment"] = horizontalalignment
         kwargs["verticalalignment"] = verticalalignment
->>>>>>> e5d25753
 
         i = off
         for label,color in zip(labels,colors):
@@ -936,7 +923,7 @@
 
     def updatedata(self,coordinate0,coordinate1,labels=None,**settings):
         Image._updatedata(self,coordinate0,coordinate1,labels=labels)
-        super(Image,self).updatedata(**settings)
+        super(Scatter,self).updatedata(**settings)
 
     def datarange(self,dataaxis):
         ran = self.scene.datatransform(self._coordinate[dataaxis],dataaxis)
