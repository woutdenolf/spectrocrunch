--- conflicted
+++ resolved
@@ -168,15 +168,9 @@
                     o.calibrate(cps,sampleflux*m,energy,caliboption=caliboption)
                     np.testing.assert_allclose(sampleflux*m,o.cpstoflux(energy,cps))
             
-<<<<<<< HEAD
                 #logger.debug(o)
-        
-                
-def test_suite_all():
-=======
-               
+                 
 def test_suite():
->>>>>>> 3d9bd42e
     """Test suite including all test suites"""
     testSuite = unittest.TestSuite()
     testSuite.addTest(test_diode("test_calibrateddiode"))
