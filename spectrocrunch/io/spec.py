# -*- coding: utf-8 -*-
#
#   Copyright (C) 2016 European Synchrotron Radiation Facility, Grenoble, France
#
#   Principal author:   Wout De Nolf (wout.de_nolf@esrf.eu)
#
# Permission is hereby granted, free of charge, to any person obtaining a copy
# of this software and associated documentation files (the "Software"), to deal
# in the Software without restriction, including without limitation the rights
# to use, copy, modify, merge, publish, distribute, sublicense, and/or sell
# copies of the Software, and to permit persons to whom the Software is
# furnished to do so, subject to the following conditions:
#
# The above copyright notice and this permission notice shall be included in
# all copies or substantial portions of the Software.
#
# THE SOFTWARE IS PROVIDED "AS IS", WITHOUT WARRANTY OF ANY KIND, EXPRESS OR
# IMPLIED, INCLUDING BUT NOT LIMITED TO THE WARRANTIES OF MERCHANTABILITY,
# FITNESS FOR A PARTICULAR PURPOSE AND NONINFRINGEMENT. IN NO EVENT SHALL THE
# AUTHORS OR COPYRIGHT HOLDERS BE LIABLE FOR ANY CLAIM, DAMAGES OR OTHER
# LIABILITY, WHETHER IN AN ACTION OF CONTRACT, TORT OR OTHERWISE, ARISING FROM,
# OUT OF OR IN CONNECTION WITH THE SOFTWARE OR THE USE OR OTHER DEALINGS IN
# THE SOFTWARE.

from PyMca5.PyMcaCore import SpecFileDataSource
import re
import numpy as np
from collections import OrderedDict

def zapline_values(start,end,npixels):
    inc = (end-start)/np.float(npixels)
    return start + inc/2 + inc*np.arange(npixels)

def zapline_range(start,end,npixels):
    inc = (end-start)/npixels
    return [start + inc/2, end - inc/2]

def ascan_values(start,end,nsteps):
    inc = (end-start)/np.float(nsteps)
    return start + inc*np.arange(nsteps+1)

def ascan_range(start,end,nsteps):
    return [start,end]

class cmd_parser(object):
    def __init__(self):
        self.fnumber = "(?:[+-]?[0-9]*\.?[0-9]+)"
        self.inumber = "\d+"
        self.blanks = "\s+"
        self.motor = "[a-zA-Z]+"
        self.motorornum = "[a-zA-Z0-9]+"

    def parse(self,cmd):
        scanname = cmd.split(' ')[0]
        if scanname=="zapimage":
            return self.parsezapimage(cmd)
        elif scanname=="ascan":
            return self.parseascan(cmd)
        elif scanname=="zapline":
            return self.parsezapline(cmd)
        elif scanname=="zapenergy":
            return self.parsezapenergy(cmd)
        elif scanname=="mesh":
            return self.parsemesh(cmd)
        elif scanname=="puzzle":
            return self.parsepuzzle(cmd)
        else:
            return {'name':'unknown'}

    def parsezapimage(self,cmd,name="zapimage"):
        #scanname = cmd.split(' ')[0]
        expr = name + self.blanks +\
                   "("+ self.motor +")" + self.blanks +\
                   "("+ self.fnumber +")" + self.blanks +\
                   "("+ self.fnumber +")" + self.blanks +\
                   "("+ self.inumber +")" + self.blanks +\
                   "("+ self.inumber +")" + self.blanks +\
                   "("+ self.motor +")" + self.blanks +\
                   "("+ self.fnumber +")" + self.blanks +\
                   "("+ self.fnumber +")" + self.blanks +\
                   "("+ self.inumber +")"
        result = re.findall(expr,cmd)
        if len(result)==1:
            return {'name':name,\
                    'motfast':str(result[0][0]),\
                    'startfast':np.float(result[0][1]),\
                    'endfast':np.float(result[0][2]),\
                    'npixelsfast':np.int(result[0][3]),\
                    'time':np.float(result[0][4])/1000,\
                    'motslow':str(result[0][5]),\
                    'startslow':np.float(result[0][6]),\
                    'endslow':np.float(result[0][7]),\
                    'nstepsslow':np.int(result[0][8])}
        else:
            return {'name':'unknown'}

    def parsepuzzle(self,cmd,name="puzzle"):
        expr = name + self.blanks +\
                   "("+ self.motorornum +")" + self.blanks +\
                   "("+ self.fnumber +")" + self.blanks +\
                   "("+ self.fnumber +")" + self.blanks +\
                   "("+ self.inumber +")" + self.blanks +\
                   "("+ self.motorornum +")" + self.blanks +\
                   "("+ self.fnumber +")" + self.blanks +\
                   "("+ self.fnumber +")" + self.blanks +\
                   "("+ self.inumber +")" + self.blanks +\
                   "("+ self.inumber +")"
        result = re.findall(expr,cmd)
        if len(result)==1:
            return {'name':name,\
                    'motfast':str(result[0][0]),\
                    'startfast':np.float(result[0][1]),\
                    'endfast':np.float(result[0][2]),\
                    'npixelsfast':np.int(result[0][3]),\
                    'motslow':str(result[0][4]),\
                    'startslow':np.float(result[0][5]),\
                    'endslow':np.float(result[0][6]),\
                    'nstepsslow':np.int(result[0][7]),\
                    'time':np.float(result[0][8])/1000}
        else:
            return {'name':'unknown'}

    def parsemesh(self,cmd,name="mesh"):
        #scanname = cmd.split(' ')[0]
        expr = name + self.blanks +\
                   "("+ self.motor +")" + self.blanks +\
                   "("+ self.fnumber +")" + self.blanks +\
                   "("+ self.fnumber +")" + self.blanks +\
                   "("+ self.inumber +")" + self.blanks +\
                   "("+ self.motor +")" + self.blanks +\
                   "("+ self.fnumber +")" + self.blanks +\
                   "("+ self.fnumber +")" + self.blanks +\
                   "("+ self.inumber +")" + self.blanks +\
                   "("+ self.inumber +")"
        result = re.findall(expr,cmd)
        if len(result)==1:
            return {'name':name,\
                    'motfast':str(result[0][0]),\
                    'startfast':np.float(result[0][1]),\
                    'endfast':np.float(result[0][2]),\
                    'nstepsfast':np.int(result[0][3]),\
                    'motslow':str(result[0][4]),\
                    'startslow':np.float(result[0][5]),\
                    'endslow':np.float(result[0][6]),\
                    'nstepsslow':np.int(result[0][7]),\
                    'time':np.float(result[0][8])}
        else:
            return {'name':'unknown'}

    def parsezapenergy(self,cmd,name="zapenergy"):
        # Only SUM is called zapenergy, otherwise its called zapline
        exprSUM = name + self.blanks + \
                   "SUM" + self.blanks +\
                   "("+ self.inumber +")" + self.blanks +\
                   "("+ self.fnumber +")"
        result = re.findall(exprSUM,cmd)

        if len(result)==0:
            exprSUM = name + self.blanks + \
                       "SUM2" + self.blanks +\
                       "("+ self.inumber +")" + self.blanks +\
                       "("+ self.fnumber +")"
            result = re.findall(exprSUM,cmd)

        if len(result)==1:
            return {'name':name,\
                    'repeats':np.int(result[0][0]),\
                    'time':np.float(result[0][1])}
        else:
            return {'name':'unknown'}

    def parsezapline(self,cmd):
        ret = self.parseascan(cmd,name="zapline")
        if "time" in ret:
            ret["time"] /= 1000
        return ret

    def parseascan(self,cmd,name="ascan"):
        expr = name + self.blanks + \
                   "("+ self.motor +")" + self.blanks +\
                   "("+ self.fnumber +")" + self.blanks +\
                   "("+ self.fnumber +")" + self.blanks +\
                   "("+ self.inumber +")" + self.blanks +\
                   "("+ self.fnumber +")"
        result = re.findall(expr,cmd)
        if len(result)==1:
            return {'name':name,\
                    'motfast':str(result[0][0]),\
                    'startfast':np.float(result[0][1]),\
                    'endfast':np.float(result[0][2]),\
                    'nstepsfast':np.int(result[0][3]),\
                    'time':np.float(result[0][4])}
        else:
            return {'name':'unknown'}

class spec(SpecFileDataSource.SpecFileDataSource):
    """An interface to a spec file
    """

    def __init__(self, filename):
        """
        Args:
            filename(str): file name

        Raises:
            ValueError: file cannot be loaded
        """
        SpecFileDataSource.SpecFileDataSource.__init__(self,filename)
        self.parser = cmd_parser()

    def getdata(self, scannumber, labelnames):
        """Get counters + info on saved data

        Args:
            scannumber(num): spec scan number
            labelnames(list(str)): list of counter names

        Returns:
            (np.array, dict): counters (nCounter x npts), info on collected data

        Raises:
            KeyError: scan number doesn't exist
            TypeError: unknown scan type
            ValueError: no data corresponding to the labelnames
        """

        # Get data object
        scan = self.getDataObject("{:d}.1".format(scannumber))

        # Extract xia data names
        info = {"DIRECTORY":"", "RADIX":"", "ZAP SCAN NUMBER":"", "ZAP IMAGE NUMBER":""}
        for s in scan.info["Header"]:
            if s.startswith("#C "):
                tmp = s[2:].split(":")
                if len(tmp)==2:
                    tmp = [s.strip() for s in tmp]
                    if tmp[0] in info:
                        info[tmp[0]] = tmp[1]

        # Extract data
        ind = []
        labels = scan.info["LabelNames"]
        for i in range(len(labelnames)):
            try:
                j = labels.index(labelnames[i])
                ind.append(j)
            except:
                pass
        if len(ind)>0:
            data = scan.data[:,ind]
        else:
            data = None

        return data,info
        
    def getdata2(self, scannumber, labelnames):
        """Get counters

        Args:
            scannumber(num): spec scan number
            labelnames(list(str)): list of labels

        Returns:
            np.array: counters (nCounter x npts)

        Raises:
            KeyError: scan number doesn't exist
            TypeError: unknown scan type
            ValueError: no data corresponding to the labelnames
        """

        # Get data object
<<<<<<< HEAD
        scan = self.getDataObject("{:d}.1".format(scannumber))

=======
        try:
            scan = self.getDataObject("{:d}.1".format(scannumber))
        except TypeError:
            raise TypeError("Error loading scan number {}".format(scannumber))
            
>>>>>>> 84ec5d46
        # Extract data
        ind = []
        labels = scan.info["LabelNames"]
        for i in range(len(labelnames)):
            try:
                j = labels.index(labelnames[i])
                ind.append(j)
            except:
                pass
        if len(ind)>0:
            data = scan.data[:,ind]
        else:
            data = None

        return data

    def getmotorvalues(self,scannumber,motors):
        """Get start positions for the specified motors
        """
        info = self.getKeyInfo("{:d}.1".format(scannumber))
        names = info["MotorNames"]
        values = info["MotorValues"]
        return [values[names.index(mot)] for mot in motors]

    def getxialocation(self,scannumber):
        """Get info on saved data
        """
        info = self.getKeyInfo("{:d}.1".format(scannumber))

        ret = {"DIRECTORY":"", "RADIX":"", "ZAP SCAN NUMBER":"", "ZAP IMAGE NUMBER":""}
        for s in info["Header"]:
            if s.startswith("#C "):
                tmp = s[2:].split(":")
                if len(tmp)==2:
                    tmp = [s.strip() for s in tmp]
                    if tmp[0] in ret:
                        ret[tmp[0]] = tmp[1]
        return ret

    def scancommand(self,scannumber):
        info = self.getKeyInfo("{:d}.1".format(scannumber))
        return self.parser.parse(info["Command"])

    def getdimensions(self,scannumber,motors):
        """Get scan dimensions for the specified motors
        """
        info = self.getKeyInfo("{:d}.1".format(scannumber))
        names = info["MotorNames"]
        values = info["MotorValues"]
        cmd = info["Command"]

        # Parse motor positions
        ret = {mot:values[names.index(mot)] for mot in motors}

        # Parse command
        result = self.parser.parse(cmd)
        if result['name']=="zapimage":
            if result['motfast'] in motors:
                ret[result['motfast']] = np.array(zapline_range(result['startfast'],result['endfast'],result['npixelsfast']))
            if result['motslow'] in motors:
                ret[result['motslow']] = np.array(ascan_range(result['startslow'],result['endslow'],result['nstepsslow']))
        elif result['name']=="ascan":
            if result['motfast'] in motors:
                ret[result['motfast']] = np.array(ascan_range(result['startfast'],result['endsfast'],result['nstepsfast']))
        elif result['name']=="mesh":
            if result['motfast'] in motors:
                ret[result['motfast']] = np.array(ascan_range(result['startfast'],result['endfast'],result['npixelsfast']))
            if result['motslow'] in motors:
                ret[result['motslow']] = np.array(ascan_range(result['startslow'],result['endslow'],result['nstepsslow']))

        return ret

    def getzapimages(self,motors=None):
        """Get list of all zapimages
        """
        ret = OrderedDict()
        for k in self.getSourceInfo()["KeyList"]:

            info = self.getKeyInfo(k)
            if info["Command"].startswith("zapimage") or info["Command"].startswith("puzzle"):
                
                h = info["Header"]
                h = [i.split(":")[1].strip() for i in h if "#C " in i]
                add = {"specnumber":k.split('.')[0],"scanname":h[1],"scannumber":h[2],"scandir":h[0],"scansize":""}

                result = self.parser.parse(info["Command"])
                if result['name']=="zapimage" or result['name']=="puzzle":
                    add["scansize"] = "{} x {}".format(result['npixelsfast'],result['nstepsslow']+1)
                
                add["puzzle"] = result['name']=="puzzle"

                if motors is None:
                    add["motors"] = []
                else:
                    names = info["MotorNames"]
                    values = info["MotorValues"]
                    add["motors"] = [values[names.index(mot)] for mot in motors]

                ret['{}_{}'.format(h[1],int(h[2]))] = add

        return ret

    def extractxanesinfo(self,skip=None,nrmin=None,nrmax=None):
        """Get list of all ID21 XANES
        """
        ret = []

        lst = self.getSourceInfo()["KeyList"]
        if skip is None:
            skip = []

        for k in lst:
            scannumber = int(k.split('.')[0])
            if nrmin is not None:
                if scannumber < nrmin:
                    continue
            if nrmax is not None:
                if scannumber > nrmax:
                    continue
            if scannumber in skip:
                continue

            info = self.getKeyInfo(k)
            if info["Command"].startswith("zapline mono "):
                if info["Lines"]==0:
                    continue
                ret += [{"scannumber":scannumber,"repeats":1}]
                
            elif info["Command"].startswith("zapenergy SUM "):
                if info["Lines"]==0:
                    continue
                ret += [{"scannumber":scannumber,"repeats":int(info["Command"].split(' ')[2])}]
            elif info["Command"].startswith("zapenergy SUM2 "):
                # This used to be the sum fo the repeats, energy interpolated
                if info["Lines"]==0:
                    continue
                ret[-1] = {"scannumber":scannumber,"repeats":int(info["Command"].split(' ')[2])}

        return ret

    def extractxanesginfo(self,keepsum=False,sumingroups=False,keepindividual=False,skip=None,nrmin=None,nrmax=None):
        """Get list of all ID21 XANES, grouping repeats
        """
        data = self.extractxanesinfo(skip=skip,nrmin=nrmin,nrmax=nrmax)

        ret = []

        bproc = [True]*len(data)

        # Groups: [rep1,rep2,...,(sum)]
        for i in range(len(data)):
            if not bproc[i]:
                continue

            n = data[i]["repeats"]
            if n>1:
                # [rep1,rep2,....]
                i0 = i
                i1 = i
                while (data[i0-1]["repeats"] if i0>0 else 0) ==1:
                    i0 -= 1
                rng = range(max(i0,i-n),i1)
                add = [data[k]["scannumber"] for k in rng if bproc[k]]
                for l in rng:
                    bproc[l] = keepindividual

                # [rep1,rep2,...,(sum)]
                if keepsum:
                    if sumingroups:
                        add += [data[i1]["scannumber"]]
                        bproc[i1] = keepindividual
                else:
                    bproc[i1] = False

                ret += [add]

        # Add each scan as an individual group
        for i in range(len(data)):
            if bproc[i]:
                ret += [[data[i]["scannumber"]]]

        return ret

    def extractxanes(self,scannumbers,labelnames):
        """Get list of specific ID21 XANES with counters
        """
        ret = {}

        for scannumber in scannumbers:
            k = "{:d}.1".format(scannumber)

            info = self.getKeyInfo(k)
            if info["Command"].startswith("zapline mono"):
                result = self.parser.parse(info["Command"])
                if result['name']!="zapline" or info["Lines"]==0:
                    continue
                ret[scannumber] = {"repeats":1, \
                                    "data":self.getdata2(scannumber, labelnames),\
                                    "time":result["time"],\
                                    "labels":["{}.{}".format(s,scannumber) for s in labelnames]}
            elif info["Command"].startswith("zapenergy SUM"):
                result = self.parser.parse(info["Command"])
                if result['name']!="zapenergy" or info["Lines"]==0:
                    continue
                ret[scannumber] = {"repeats":int(info["Command"].split(' ')[2]),\
                                    "data":self.getdata2(scannumber, labelnames),\
                                    "time":result["time"],\
                                    "labels":["{}.{}".format(s,scannumber) for s in labelnames]}

        return ret
<|MERGE_RESOLUTION|>--- conflicted
+++ resolved
@@ -270,16 +270,11 @@
         """
 
         # Get data object
-<<<<<<< HEAD
-        scan = self.getDataObject("{:d}.1".format(scannumber))
-
-=======
         try:
             scan = self.getDataObject("{:d}.1".format(scannumber))
         except TypeError:
             raise TypeError("Error loading scan number {}".format(scannumber))
-            
->>>>>>> 84ec5d46
+        
         # Extract data
         ind = []
         labels = scan.info["LabelNames"]
