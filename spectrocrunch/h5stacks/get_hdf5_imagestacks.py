--- conflicted
+++ resolved
@@ -34,22 +34,14 @@
 
     Returns:
         stacks(dict):{"counters":{"name1":nxdatapath1,"name2":nxdatapath2,...},
-<<<<<<< HEAD
-                      "det0":{"name3":nxdatapath3,"name4":nxdatapath4,...},
-                      "det1":{"name3":nxdatapath5,"name4":nxdatapath6,...},...}
-
-        stackaxes(list(dict)): [{"name":"name1","fullname":"path1"},
-                             {"name":"name2","fullname":"path2"},
-                             {"name":"name3","fullname"":"path3"}]
-        procinfo(dict)
-=======
         "det0":{"name3":nxdatapath3,"name4":nxdatapath4,...},
         "det1":{"name3":nxdatapath5,"name4":nxdatapath6,...},...}
 
         stackaxes(list):[{"name":"name1","fullname":"path1"},
         {"name":"name2","fullname":"path2"},
         {"name":"name3","fullname"":"path3"}]
->>>>>>> cf3ea267
+
+        procinfo(dict):
     """
 
     with nexus.File(h5file,mode='r') as f:
