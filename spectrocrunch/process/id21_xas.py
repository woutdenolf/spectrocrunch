--- conflicted
+++ resolved
@@ -29,18 +29,11 @@
 from PyMca5.PyMca import ArraySave
 from PyMca5.PyMcaCore import XiaEdf
 
-<<<<<<< HEAD
 from ..io.spec import spec
 from ..xrf.parse_xia import parse_xia_esrf
 from ..xrf.fit import PerformFit as fitter
+from ..xrf.fit import PerformRoi as roisummer
 from ..common.timing import progress
-=======
-from spectrocrunch.io.spec import spec
-from spectrocrunch.xrf.parse_xia import parse_xia_esrf
-from spectrocrunch.xrf.fit import PerformFit as fitter
-from spectrocrunch.xrf.fit import PerformRoi as roisummer
-from spectrocrunch.common.timing import progress
->>>>>>> 84ec5d46
 
 import pylab
 import logging
