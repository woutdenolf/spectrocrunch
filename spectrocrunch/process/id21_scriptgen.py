# -*- coding: utf-8 -*-
#
#   Copyright (C) 2016 European Synchrotron Radiation Facility, Grenoble, France
#
#   Principal author:   Wout De Nolf (wout.de_nolf@esrf.eu)
#
# Permission is hereby granted, free of charge, to any person obtaining a copy
# of this software and associated documentation files (the "Software"), to deal
# in the Software without restriction, including without limitation the rights
# to use, copy, modify, merge, publish, distribute, sublicense, and/or sell
# copies of the Software, and to permit persons to whom the Software is
# furnished to do so, subject to the following conditions:
#
# The above copyright notice and this permission notice shall be included in
# all copies or substantial portions of the Software.
#
# THE SOFTWARE IS PROVIDED "AS IS", WITHOUT WARRANTY OF ANY KIND, EXPRESS OR
# IMPLIED, INCLUDING BUT NOT LIMITED TO THE WARRANTIES OF MERCHANTABILITY,
# FITNESS FOR A PARTICULAR PURPOSE AND NONINFRINGEMENT. IN NO EVENT SHALL THE
# AUTHORS OR COPYRIGHT HOLDERS BE LIABLE FOR ANY CLAIM, DAMAGES OR OTHER
# LIABILITY, WHETHER IN AN ACTION OF CONTRACT, TORT OR OTHERWISE, ARISING FROM,
# OUT OF OR IN CONNECTION WITH THE SOFTWARE OR THE USE OR OTHER DEALINGS IN
# THE SOFTWARE.

import fnmatch
import os
from glob import glob
<<<<<<< HEAD
from PyMca5.PyMcaIO import EdfFile
from ..io.spec import spec
=======
import fabio
from spectrocrunch.io.spec import spec
>>>>>>> 84ec5d46

def specinfo(specfolder):
    ret = {}
    files = glob(os.path.join(specfolder,"*.dat"))
    for filename in files:
        try:
            f = spec(filename)
        except:
            continue
        ret[os.path.basename(filename)] = f.getzapimages()
    return ret

def findmapinspec(info,scanname,scannumber):
    name = '{}_{}'.format(scanname,scannumber)
    for specfile in info:
        if name in info[specfile]:
            return specfile,info[specfile][name]["specnumber"],info[specfile][name]["scansize"]
    return "not found",0,""

def extractscaninfo(filename):
    basename = os.path.basename(filename)
    basename,_ = os.path.splitext(basename)

    tmp = basename.split("_")
    scanname = "_".join(tmp[:tmp.index("arr")])
    scannumber = int(tmp[-2])

    f = fabio.open(filename)
    try:
        header = f.header
        energy = float(header["DCM_Energy"])
    except:
        energy = 0
    return energy,scanname,scannumber

def fluoXASscript(rootdir,name,specfolder="",exclude=["test"],minnum=0,fltr='*fluoXAS*',ctr="*iodet*"):

    if specfolder=="":
        specfolder = os.path.join(rootdir,"spec")
    info = specinfo(specfolder)

    scans = []
    for root, dirnames, filenames in os.walk(rootdir):
        for fluoXASdir in fnmatch.filter(dirnames, fltr):
            path = os.path.join(root, fluoXASdir)

            files = sorted(glob('/'.join((path,ctr))))
            n = len(files)
            if n>=2:
                for i in range(n):
                    energya,scanname,a = extractscaninfo(files[i])
                    if energya != 0: 
                        break
                for i in range(n-1,-1,-1):
                    energyb,scanname,b = extractscaninfo(files[i])
                    if energyb != 0: 
                        break
                
                if not any([e in scanname for e in exclude]) and (b-a+1 > minnum):
                    specfile,specnumbera,scansize = findmapinspec(info,scanname,a)
                    specfile,specnumberb,scansize = findmapinspec(info,scanname,b)
                    scans.append({'sourcepath':path,'scanname':scanname,\
                                    'a':a,'b':b,'ea':energya,'eb':energyb,\
                                    'specfile':specfile,'specnumbera':specnumbera,\
                                    'specnumberb':specnumberb,'scansize':scansize})

    sortlist = [s["scanname"] for s in scans]
    scans = [s for (l,s) in sorted(zip(sortlist,scans))]
    
    with open("{}.py".format(name),"w") as f:
        f.write("import align\n\n")

        for s in scans:
            f.write("def {}_{}():\n".format(name,s["scanname"]))
            f.write("    print(\"Processing {} ...\")\n".format(s["scanname"]))
            f.write("    sourcepath =  [\"{}\"]\n".format(s["sourcepath"]))
            f.write("    scanname = [\"{}\"]\n".format(s["scanname"]))
            f.write("    scannumbers = [range({},{})]\n".format(s["a"],s["b"]+1))
            f.write("    cfgfile = None\n")
            f.write("    alignmethod = None\n")
            f.write("    alignreference = \"arr_absorp2\"\n")
            f.write("    refimageindex = 100\n")
            f.write("    default = \"arr_absorp2\"\n")
            f.write("    try:\n")
            f.write("        align.do(sourcepath,scanname,scannumbers,cfgfile,alignmethod,alignreference,refimageindex,default,\"{}\")\n".format(name))
            f.write("    except:\n")
            f.write("        print(\"{} failed!\")\n".format(s["scanname"]))
            f.write("\n")

        f.write("if __name__ == '__main__':\n")
        for s in scans:
            f.write("    # Number of maps: {} or size {}\n".format(s["b"]-s["a"]+1,s["scansize"]))
            f.write("    # Scan numbers: {} - {}\n".format(s["a"],s["b"]))
            f.write("    # Energy range: {} - {} keV\n".format(s["ea"],s["eb"]))
            f.write("    # Spec: {} - {} in {}\n".format(s["specnumbera"],s["specnumberb"],s["specfile"]))
            f.write("    {}_{}()\n".format(name,s["scanname"]))
            f.write("\n")

    with open("{}.show.py".format(name),"w") as f:
        for s in scans:
            f.write("    #lst += [shape_hdf5(\"{{}}{}/{}/{}.norm.h5\".format(dirname),\\\n".format(name,s["scanname"],s["scanname"]))
            f.write("    #        [\"/counters/{{}}\".format(ctr)],range({}),offset=offset,noimage=noimage,ROIs=ROIs,name=\"{}\")]\n".format(s["b"]-s["a"]+1,s["scanname"]))
            f.write("    #inc += 1\n")
            f.write("\n")
<|MERGE_RESOLUTION|>--- conflicted
+++ resolved
@@ -25,13 +25,8 @@
 import fnmatch
 import os
 from glob import glob
-<<<<<<< HEAD
-from PyMca5.PyMcaIO import EdfFile
+import fabio
 from ..io.spec import spec
-=======
-import fabio
-from spectrocrunch.io.spec import spec
->>>>>>> 84ec5d46
 
 def specinfo(specfolder):
     ret = {}
