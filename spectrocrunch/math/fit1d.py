# -*- coding: utf-8 -*-
#
#   Copyright (C) 2016 European Synchrotron Radiation Facility, Grenoble, France
#
#   Principal author:   Wout De Nolf (wout.de_nolf@esrf.eu)
#
# Permission is hereby granted, free of charge, to any person obtaining a copy
# of this software and associated documentation files (the "Software"), to deal
# in the Software without restriction, including without limitation the rights
# to use, copy, modify, merge, publish, distribute, sublicense, and/or sell
# copies of the Software, and to permit persons to whom the Software is
# furnished to do so, subject to the following conditions:
#
# The above copyright notice and this permission notice shall be included in
# all copies or substantial portions of the Software.
#
# THE SOFTWARE IS PROVIDED "AS IS", WITHOUT WARRANTY OF ANY KIND, EXPRESS OR
# IMPLIED, INCLUDING BUT NOT LIMITED TO THE WARRANTIES OF MERCHANTABILITY,
# FITNESS FOR A PARTICULAR PURPOSE AND NONINFRINGEMENT. IN NO EVENT SHALL THE
# AUTHORS OR COPYRIGHT HOLDERS BE LIABLE FOR ANY CLAIM, DAMAGES OR OTHER
# LIABILITY, WHETHER IN AN ACTION OF CONTRACT, TORT OR OTHERWISE, ARISING FROM,
# OUT OF OR IN CONNECTION WITH THE SOFTWARE OR THE USE OR OTHER DEALINGS IN
# THE SOFTWARE.

import numpy as np
import scipy.optimize
import warnings

def gaussian(x,x0,sx,A):
    return A/(np.sqrt(2*np.pi)*sx)*np.exp(-(x-x0)**2/(2*sx**2))

def errorf_gaussian(p,x,data):
    x0,sx,A = tuple(p)
    return np.ravel(gaussian(x,x0,sx,A)-data)

def guess_gaussian(x,data):
    x0i = np.argmax(data)
    x0 = x[x0i]
    sx = np.sqrt(abs((x-x0)**2*data).sum()/data.sum())
    A = data[x0]*np.sqrt(2*np.pi)*sx
    return np.array([x0,sx,A],dtype=np.float32)

def fitgaussian(x,data):
    guess = guess_gaussian(x,data)

    with warnings.catch_warnings():
        warnings.simplefilter("ignore")
        p, success = scipy.optimize.leastsq(errorf_gaussian, guess, args=(x,data))
        success = success>0 and success<5

    return p, success
<<<<<<< HEAD
=======
    
def xyremovenan(x,y):
    b = np.logical_and(~np.isnan(x),~np.isnan(y))
    x[b],y[b]
>>>>>>> 84ec5d46

def lstsq(A,b,errors=False):
    # A.x = b
    x = np.linalg.lstsq(A, b)[0]

    if errors:
        resid = b - np.dot(A, x)
        covx = np.linalg.inv(np.dot(A.T, A)) * np.var(resid, ddof=len(x))
        xstd = np.sqrt(np.diag(covx))
        return x,xstd
    else:
        return x

def linfit(x,y,errors=False):
    # A.x = b
    A = np.vstack([x, np.ones(len(x))]).T
    return lstsq(A,y,errors=errors)
<<<<<<< HEAD
=======
    
def linfit2(x,y,errors=False):
    n = len(x)
    Sxy = (x*y).sum()
    Sxx = (x*x).sum()
    Sx = x.sum()
    Sy = y.sum()
    denom = float(n*Sxx-Sx*Sx)
    mnum = n*Sxy-Sx*Sy
    bnum = Sxx*Sy-Sx*Sxy
    m = mnum / denom
    b = bnum / denom
    
    if errors:
        Syy = (y*y).sum()
        num = n*Syy-Sy*Sy-m*mnum
        mstd = np.sqrt(    num / ((n-2.)*denom)  )
        bstd = np.sqrt(num*Sxx / (n*(n-2.)*denom))
        return [m,b],[mstd,bstd]
    else:
        return [m,b]

def nanlinfit(x,y,errors=False):
    x,y = xyremovenan(x,y)
    return linfit(x,y,errors=errors)

def nanlinfit2(x,y,errors=False):
    x,y = xyremovenan(x,y)
    return linfit2(x,y,errors=errors)

def linfit_zerointercept(x,y,errors=False):
    # A.x = b
    A = np.vstack([x]).T
    if errors:
        m,mstd = lstsq(A,y,errors=True)
        return m[0],mstd[0]
    else:
        return lstsq(A,y)[0]
    
def linfit_zerointercept2(x,y,errors=False):
    Sxy = (x*y).sum()
    Sxx = float((x*x).sum())
    m = Sxy/Sxx
    if errors:
        n = len(x)
        Syy = (y*y).sum()
        mstd = np.sqrt( (Syy+m*m*Sxx-2*m*Sxy) / ((n-1.)*Sxx) ) # Not sure
        return m,mstd
    return m
    
>>>>>>> 84ec5d46
<|MERGE_RESOLUTION|>--- conflicted
+++ resolved
@@ -49,13 +49,10 @@
         success = success>0 and success<5
 
     return p, success
-<<<<<<< HEAD
-=======
     
 def xyremovenan(x,y):
     b = np.logical_and(~np.isnan(x),~np.isnan(y))
     x[b],y[b]
->>>>>>> 84ec5d46
 
 def lstsq(A,b,errors=False):
     # A.x = b
@@ -73,8 +70,6 @@
     # A.x = b
     A = np.vstack([x, np.ones(len(x))]).T
     return lstsq(A,y,errors=errors)
-<<<<<<< HEAD
-=======
     
 def linfit2(x,y,errors=False):
     n = len(x)
@@ -124,5 +119,4 @@
         mstd = np.sqrt( (Syy+m*m*Sxx-2*m*Sxy) / ((n-1.)*Sxx) ) # Not sure
         return m,mstd
     return m
-    
->>>>>>> 84ec5d46
+    